--- conflicted
+++ resolved
@@ -350,10 +350,6 @@
                     memory: 50Mi
                 securityContext:
                   allowPrivilegeEscalation: false
-<<<<<<< HEAD
-              securityContext:
-=======
->>>>>>> 15206609
               serviceAccountName: mongodb-atlas-operator
               terminationGracePeriodSeconds: 10
       permissions:
