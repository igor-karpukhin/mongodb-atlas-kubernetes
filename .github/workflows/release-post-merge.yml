# GitHub workflow for createing release.
# Trigger release branch should be merge into main
# TODO add e2e/smoke test for autogen configuration

name: Create Release.

on:
  pull_request:
    types: [closed]

jobs:
  create-release:
    name: Create Release
    if: (github.event.pull_request.merged == true) && (startsWith(github.event.pull_request.head.ref, 'release'))
    runs-on: ubuntu-latest
    env:
      DOCKER_RELEASE_REPO: mongodb/mongodb-atlas-kubernetes-operator
<<<<<<< HEAD
      REDHAT_RELEASE_REGISTRY: scan.connect.redhat.com
      REDHAT_OPERATOR_REPO: ospid-4b67df2e-b2d2-42ef-994e-e35dcff33ad4/mongodb-atlas-kubernetes-operator
      REDHAT_BUNDLE_REPO: ospid-c531b655-554d-4c70-b592-c64723a5b840/mongodb-atlas-kubernetes-operator-bundle
=======
      QUAY_RELEASE_REGISTRY: quay.io
      QUAY_OPERATOR_REPO: mongodb/mongodb-atlas-kubernetes-operator
      QUAY_ROBOT_NAME: mongodb+mongodb_atlas_kubernetes
>>>>>>> ded86271
    steps:
      - name: Print Env and Get version
        id: tag
        env:
          BRANCH: ${{ github.event.pull_request.head.ref }}
        run: |
          echo "BRANCH:$BRANCH"
          version=$(echo $BRANCH | awk -F '/' '{print $2}')
          tag="v${version}"
          echo "::set-output name=version::$version"
          echo "::set-output name=tag::$tag"

      - name: Check out code into the Go module directory
        uses: actions/checkout@v2.3.4
        with:
          fetch-depth: 0 #needs for tags

      - name: Create configuration package
        run: |
          set -x
          tar czvf atlas-operator-all-in-one-${{ steps.tag.outputs.version }}.tar.gz -C deploy all-in-one.yaml

      - name: Push Atlas Operator to Registry
        uses: docker/build-push-action@v1
        with:
          username: ${{ secrets.DOCKER_USERNAME }}
          password: ${{ secrets.DOCKER_PASSWORD }}
          repository: ${{ env.DOCKER_RELEASE_REPO }}
          registry: ${{ env.DOCKER_REGISTRY }}
          tags: ${{ steps.tag.outputs.version }}
          build_args: VERSION=${{ steps.tag.outputs.tag }}

<<<<<<< HEAD
    - name: Push Atlas Operator to Dockerhub
      uses: docker/build-push-action@v1
      with:
        username: ${{ secrets.DOCKER_USERNAME }}
        password: ${{ secrets.DOCKER_PASSWORD }}
        repository: ${{ env.DOCKER_RELEASE_REPO }}
        registry: ${{ env.DOCKER_REGISTRY }}
        tags: ${{ steps.tag.outputs.version }}
        labels: version=${{ steps.tag.outputs.version }}

    - name: Push Atlas Operator to RedHat Connect
      uses: docker/build-push-action@v1
      with:
        username: unused
        password: ${{ secrets.DOCKER_REDHAT_PASSWORD }}
        repository: ${{ env.REDHAT_OPERATOR_REPO }}
        registry: ${{ env.REDHAT_RELEASE_REGISTRY }}
        tags: ${{ steps.tag.outputs.version }}
        labels: version=${{ steps.tag.outputs.version }}

    - name: Push Atlas Operator Bundle to RedHat Connect
      uses: docker/build-push-action@v1
      with:
        username: unused
        password: ${{ secrets.DOCKER_REDHAT_PASSWORD }}
        repository: ${{ env.REDHAT_RELEASE_REPO }}
        registry: ${{ env.REDHAT_BUNDLE_REPO }}
        tags: ${{ steps.tag.outputs.version }}
        dockerfile: bundle.Dockerfile
=======
      - name: Push Atlas Operator to Registry
        uses: docker/build-push-action@v1
        with:
          username: ${{ env.QUAY_ROBOT_NAME }}
          password: ${{ secrets.QUAY_PASSWORD }}
          repository: ${{ env.QUAY_OPERATOR_REPO }}
          registry: ${{ env.DOCKER_REGISTRY }}
          tags: ${{ steps.tag.outputs.version }}
>>>>>>> ded86271

      - name: Create simple description
        uses: ./.github/actions/changelog
        with:
          tag: ${{ steps.tag.outputs.tag }}

      - name: Create Release
        id: create_release
        uses: actions/create-release@v1
        env:
          GITHUB_TOKEN: ${{ secrets.GITHUB_TOKEN }}
        with:
          tag_name: ${{ steps.tag.outputs.tag }}
          release_name: ${{ steps.tag.outputs.tag }}
          body_path: changelog.md
          draft: true
          prerelease: false

      - name: Upload Release Asset
        id: upload-release-asset
        uses: actions/upload-release-asset@v1
        env:
          GITHUB_TOKEN: ${{ secrets.GITHUB_TOKEN }}
        with:
          upload_url: ${{ steps.create_release.outputs.upload_url }} # This pulls from the CREATE RELEASE step above, referencing it's ID to get its outputs object, which include a `upload_url`. See this blog post for more info: https://jasonet.co/posts/new-features-of-github-actions/#passing-data-to-future-steps
          asset_path: ./atlas-operator-all-in-one-${{ steps.tag.outputs.version }}.tar.gz
          asset_name: atlas-operator-all-in-one-${{ steps.tag.outputs.version }}.tar.gz
          asset_content_type: application/tgz<|MERGE_RESOLUTION|>--- conflicted
+++ resolved
@@ -15,15 +15,12 @@
     runs-on: ubuntu-latest
     env:
       DOCKER_RELEASE_REPO: mongodb/mongodb-atlas-kubernetes-operator
-<<<<<<< HEAD
       REDHAT_RELEASE_REGISTRY: scan.connect.redhat.com
       REDHAT_OPERATOR_REPO: ospid-4b67df2e-b2d2-42ef-994e-e35dcff33ad4/mongodb-atlas-kubernetes-operator
       REDHAT_BUNDLE_REPO: ospid-c531b655-554d-4c70-b592-c64723a5b840/mongodb-atlas-kubernetes-operator-bundle
-=======
       QUAY_RELEASE_REGISTRY: quay.io
       QUAY_OPERATOR_REPO: mongodb/mongodb-atlas-kubernetes-operator
       QUAY_ROBOT_NAME: mongodb+mongodb_atlas_kubernetes
->>>>>>> ded86271
     steps:
       - name: Print Env and Get version
         id: tag
@@ -56,38 +53,27 @@
           tags: ${{ steps.tag.outputs.version }}
           build_args: VERSION=${{ steps.tag.outputs.tag }}
 
-<<<<<<< HEAD
-    - name: Push Atlas Operator to Dockerhub
-      uses: docker/build-push-action@v1
-      with:
-        username: ${{ secrets.DOCKER_USERNAME }}
-        password: ${{ secrets.DOCKER_PASSWORD }}
-        repository: ${{ env.DOCKER_RELEASE_REPO }}
-        registry: ${{ env.DOCKER_REGISTRY }}
-        tags: ${{ steps.tag.outputs.version }}
-        labels: version=${{ steps.tag.outputs.version }}
+      - name: Push Atlas Operator to RedHat Connect
+        uses: docker/build-push-action@v1
+        with:
+          username: unused
+          password: ${{ secrets.DOCKER_REDHAT_PASSWORD }}
+          repository: ${{ env.REDHAT_OPERATOR_REPO }}
+          registry: ${{ env.REDHAT_RELEASE_REGISTRY }}
+          tags: ${{ steps.tag.outputs.version }}
+          labels: version=${{ steps.tag.outputs.version }}
 
-    - name: Push Atlas Operator to RedHat Connect
-      uses: docker/build-push-action@v1
-      with:
-        username: unused
-        password: ${{ secrets.DOCKER_REDHAT_PASSWORD }}
-        repository: ${{ env.REDHAT_OPERATOR_REPO }}
-        registry: ${{ env.REDHAT_RELEASE_REGISTRY }}
-        tags: ${{ steps.tag.outputs.version }}
-        labels: version=${{ steps.tag.outputs.version }}
+      - name: Push Atlas Operator Bundle to RedHat Connect
+        uses: docker/build-push-action@v1
+        with:
+          username: unused
+          password: ${{ secrets.DOCKER_REDHAT_PASSWORD }}
+          repository: ${{ env.REDHAT_RELEASE_REPO }}
+          registry: ${{ env.REDHAT_BUNDLE_REPO }}
+          tags: ${{ steps.tag.outputs.version }}
+          dockerfile: bundle.Dockerfile
 
-    - name: Push Atlas Operator Bundle to RedHat Connect
-      uses: docker/build-push-action@v1
-      with:
-        username: unused
-        password: ${{ secrets.DOCKER_REDHAT_PASSWORD }}
-        repository: ${{ env.REDHAT_RELEASE_REPO }}
-        registry: ${{ env.REDHAT_BUNDLE_REPO }}
-        tags: ${{ steps.tag.outputs.version }}
-        dockerfile: bundle.Dockerfile
-=======
-      - name: Push Atlas Operator to Registry
+      - name: Push Atlas Operator to Quay Registry
         uses: docker/build-push-action@v1
         with:
           username: ${{ env.QUAY_ROBOT_NAME }}
@@ -95,7 +81,6 @@
           repository: ${{ env.QUAY_OPERATOR_REPO }}
           registry: ${{ env.DOCKER_REGISTRY }}
           tags: ${{ steps.tag.outputs.version }}
->>>>>>> ded86271
 
       - name: Create simple description
         uses: ./.github/actions/changelog
